mod environment;
use calc::delegate::Delegate;

<<<<<<< HEAD
=======
use calc::translate;
use calc::widgets::about::AboutWin;
use calc::widgets::help::HelpWin;
use calc::widgets::history_win::HistoryWin;
>>>>>>> 015f3e3d
use calc::widgets::menu::CalcMenu;
use calc::{
    widgets::{buttons_ui::ButtonsUI, display::DisplayUI},
    CalcState, Theme,
};
<<<<<<< HEAD
use druid::widget::Controller;
=======
>>>>>>> 015f3e3d
use druid::{
    theme,
    widget::{Container, EnvScope, Flex},
    AppLauncher, Size, Widget, WindowDesc,
};
<<<<<<< HEAD
use druid::{Env, Event, EventCtx, WidgetExt};
=======
use druid::{AppDelegate, Command, DelegateCtx, Env, Handled, Selector, Target, WindowConfig};
>>>>>>> 015f3e3d
use environment::*;

/// Initial size of the window, when the app starts.
const WINDOW_SIZE: Size = Size::new(400.0, 400.0);
const MIN_WINDOW_SIZE: Size = Size::new(400.0, 400.0);

<<<<<<< HEAD
const APP_NAME: &str = "FIT calc";

/// After each click set focus on the whole app container in order to handle user keyboard events.
struct AppFocusController;

impl<W: Widget<CalcState>> Controller<CalcState, W> for AppFocusController {
    #[rustfmt::skip]
    fn event(&mut self, child: &mut W, ctx: &mut EventCtx, event: &Event, data: &mut CalcState, env: &Env) {
        if let Event::MouseDown(_) = event {
            ctx.set_focus(ctx.widget_id());
        }
        child.event(ctx, event, data, env)
    }
}
=======
const HISTORY_WIN: Size = Size::new(300.0, 300.0);
const HELP_WIN: Size = Size::new(400.0, 400.0);
const ABOUT_WIN: Size = Size::new(300.0, 300.0);

const SHOW_HISTORY: Selector<String> = Selector::new("show_history");
const SHOW_HELP: Selector<String> = Selector::new("show_help");
const SHOW_ABOUT: Selector<String> = Selector::new("show_about");
>>>>>>> 015f3e3d

/// Creates the root widget of app. All other widgets are inside this one.
fn build_root_widget() -> impl Widget<CalcState> {
    EnvScope::new(
        |env, data| match data.get_theme(true) {
            Theme::Dark => set_dark_envs(env),
            Theme::Light => set_light_envs(env),
            Theme::System => unreachable!(),
        },
        Container::new(
            Flex::column()
                .with_flex_child(DisplayUI::build_ui(), 1.0)
                .with_flex_child(ButtonsUI::build_ui(), 3.0),
        )
        .background(theme::WINDOW_BACKGROUND_COLOR)
        .controller(AppFocusController),
    )
}

/// Handle the menu bar commands for opening windows
struct Delegate;

impl AppDelegate<CalcState> for Delegate {
    fn window_removed(
        &mut self,
        id: druid::WindowId,
        data: &mut CalcState,
        _env: &Env,
        _ctx: &mut DelegateCtx,
    ) {
        // close history before the window is removed
        match data.get_history().get_win_id() {
            Some(win_id) => {
                if *win_id == id {
                    data.get_mut_history().close_history();
                }
            }
            None => (),
        }
    }

    fn command(
        &mut self,
        ctx: &mut DelegateCtx,
        _target: Target,
        cmd: &Command,
        data: &mut CalcState,
        _env: &Env,
    ) -> Handled {
        // Display History window
        if let Some(_) = cmd.get(SHOW_HISTORY) {
            if !data.get_history().is_opened() {
                let win_desc = WindowDesc::new(HistoryWin::build_ui())
                    .with_config(WindowConfig::default())
                    .resizable(false)
                    .title(t!("window.history"))
                    .window_size(HISTORY_WIN);

                data.get_mut_history().open_history(win_desc.id.clone());
                ctx.new_window(win_desc);
            }

            Handled::Yes

        // Display Help window
        } else if let Some(_) = cmd.get(SHOW_HELP) {
            let win_desc = WindowDesc::new(HelpWin::build_ui())
                .with_config(WindowConfig::default())
                .resizable(false)
                .title(t!("window.help"))
                .window_size(HELP_WIN);

            ctx.new_window(win_desc);

            Handled::Yes

        // Display About window
        } else if let Some(_) = cmd.get(SHOW_ABOUT) {
            let win_desc = WindowDesc::new(AboutWin::build_ui())
                .with_config(WindowConfig::default())
                .resizable(false)
                .title(t!("window.about"))
                .window_size(ABOUT_WIN);

            ctx.new_window(win_desc);

            Handled::Yes
        } else {
            Handled::No
        }
    }
}

fn main() {
    // Load stored calc state.
    let mut calc_state = CalcState::new(calc::available_locales());
    // Set initial locale from config.
    rust_i18n::set_locale(calc_state.language());

    // Create the main window with given window parameters.
    let main_window = WindowDesc::new(build_root_widget())
<<<<<<< HEAD
        .title(APP_NAME)
=======
        .title(t!("window.main"))
>>>>>>> 015f3e3d
        .window_size(WINDOW_SIZE)
        .with_min_size(MIN_WINDOW_SIZE)
        .menu(CalcMenu::build_ui);

    // Launch the main app using calc_state to define behaviour.
    calc_state.set_main_win_id(main_window.id);
    if let Err(platform_err) = AppLauncher::with_window(main_window)
        .delegate(Delegate {})
        .configure_env(|env, data| {
            if data.get_theme(true) == Theme::Dark {
                set_dark_envs(env);
            } else {
                set_light_envs(env);
            };

            set_digit_btn_envs(env);
            set_func_btn_envs(env);
            set_operation_btn_envs(env);
        })
        .delegate(Delegate)
        .launch(calc_state)
    {
        eprintln!("error: Failed to launch main application. {}", platform_err);
        std::process::exit(1);
    }
}<|MERGE_RESOLUTION|>--- conflicted
+++ resolved
@@ -1,39 +1,24 @@
 mod environment;
 use calc::delegate::Delegate;
 
-<<<<<<< HEAD
-=======
-use calc::translate;
-use calc::widgets::about::AboutWin;
-use calc::widgets::help::HelpWin;
-use calc::widgets::history_win::HistoryWin;
->>>>>>> 015f3e3d
 use calc::widgets::menu::CalcMenu;
 use calc::{
     widgets::{buttons_ui::ButtonsUI, display::DisplayUI},
     CalcState, Theme,
 };
-<<<<<<< HEAD
 use druid::widget::Controller;
-=======
->>>>>>> 015f3e3d
 use druid::{
     theme,
     widget::{Container, EnvScope, Flex},
     AppLauncher, Size, Widget, WindowDesc,
 };
-<<<<<<< HEAD
 use druid::{Env, Event, EventCtx, WidgetExt};
-=======
-use druid::{AppDelegate, Command, DelegateCtx, Env, Handled, Selector, Target, WindowConfig};
->>>>>>> 015f3e3d
 use environment::*;
 
 /// Initial size of the window, when the app starts.
 const WINDOW_SIZE: Size = Size::new(400.0, 400.0);
 const MIN_WINDOW_SIZE: Size = Size::new(400.0, 400.0);
 
-<<<<<<< HEAD
 const APP_NAME: &str = "FIT calc";
 
 /// After each click set focus on the whole app container in order to handle user keyboard events.
@@ -48,15 +33,6 @@
         child.event(ctx, event, data, env)
     }
 }
-=======
-const HISTORY_WIN: Size = Size::new(300.0, 300.0);
-const HELP_WIN: Size = Size::new(400.0, 400.0);
-const ABOUT_WIN: Size = Size::new(300.0, 300.0);
-
-const SHOW_HISTORY: Selector<String> = Selector::new("show_history");
-const SHOW_HELP: Selector<String> = Selector::new("show_help");
-const SHOW_ABOUT: Selector<String> = Selector::new("show_about");
->>>>>>> 015f3e3d
 
 /// Creates the root widget of app. All other widgets are inside this one.
 fn build_root_widget() -> impl Widget<CalcState> {
@@ -158,11 +134,7 @@
 
     // Create the main window with given window parameters.
     let main_window = WindowDesc::new(build_root_widget())
-<<<<<<< HEAD
         .title(APP_NAME)
-=======
-        .title(t!("window.main"))
->>>>>>> 015f3e3d
         .window_size(WINDOW_SIZE)
         .with_min_size(MIN_WINDOW_SIZE)
         .menu(CalcMenu::build_ui);
